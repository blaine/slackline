# slackline

Slackline is a Slack bot that tracks daily posting streaks within a channel. It keeps tabs on who shows up every required day, celebrates milestones, and gives the team a friendly nudge to keep conversations flowing.

## Features

- Track per-channel streaks for individual members.
- Configurable "off days" (for example weekends) that do not require a post.
- Celebrate streak milestones at 1 and 2 weeks, 1–3 months, 6 months, and 1–2 years.
- Slash commands for checking personal streaks and viewing the leaderboard.

## Getting started

1. Create a Slack app with the following scopes:
   - **Bot token scopes:** `app_mentions:read`, `channels:history`, `chat:write`, `commands`
   - **Event subscriptions:** subscribe to the `message.channels` event.
2. Install the app in your workspace and grab the **Bot User OAuth Token** and **Signing Secret**.
3. Clone this repository and install dependencies:

   ```bash
   pip install -e .[dev]
   ```

<<<<<<< HEAD
   > **Note:** If you manage runtimes with [`mise`](https://mise.jdx.dev/) and the
   > precompiled Python download fails (for example with
   > `mise error decoding response body`), instruct mise to build Python from
   > source instead:
   >
   > ```bash
   > mise settings set python_compile 1
   > mise use -g python@3.11
   > ```
   >
   > Building takes longer, but sidesteps transient CDN download issues.

=======
>>>>>>> db81341a
4. Copy `.env.example` to `.env` and fill in the credentials:

   ```bash
   cp .env.example .env
   ```

5. Run the development server:

   ```bash
   flask --app slackline.bot:create_flask_app run --port 3000
   ```

6. Expose the port to Slack (e.g. with ngrok) and update your Slack app's event and command request URLs to point to `/slack/events` and `/slack/commands` respectively.

<<<<<<< HEAD
## Deploying to Fly.io

Slackline ships with a production-ready `Dockerfile` and `fly.toml` that target Fly.io. Adjust the `app` name and `primary_region` in `fly.toml` to match your Fly organization, then deploy:

1. Install the [Fly CLI](https://fly.io/docs/hands-on/install-flyctl/) and authenticate:

   ```bash
   fly auth login
   ```

2. (Optional) If you want to keep chat history across deploys, provision a volume for the SQLite database:

   ```bash
   fly volumes create slackline_data --size 1 --region <region>
   ```

3. Configure the Slack credentials as Fly secrets:

   ```bash
   fly secrets set SLACK_BOT_TOKEN=xoxb-... SLACK_SIGNING_SECRET=...
   ```

4. Deploy the application:

   ```bash
   fly deploy
   ```

Fly will build the Docker image, run the container on port `8080`, and mount the persistent volume at `/data` (matching the default `SLACKLINE_DB` value in `fly.toml`). Update the Slack app's event and command URLs to point to your Fly app's hostname under `/slack/events` and `/slack/commands`.

=======
>>>>>>> db81341a
## Configuration

Slackline reads configuration from environment variables:

- `SLACK_BOT_TOKEN` – Slack bot token (required).
- `SLACK_SIGNING_SECRET` – Slack signing secret (required).
- `SLACKLINE_DB` – Path to the SQLite database file (defaults to `slackline.db`).
- `SLACKLINE_OFF_DAYS` – Comma-separated list of weekday numbers (0=Monday … 6=Sunday) that do not require a post. Example: `5,6` to skip weekends.
- `SLACKLINE_TZ` – IANA timezone name used when interpreting message timestamps (defaults to `UTC`).

<<<<<<< HEAD
## Slash commands

- `/streak [@user]` – Shows the current streak for you (or the mentioned user) and highlights their personal best so far.
- `/streak-leaderboard` – Lists the top streak holders for the current channel.

=======
>>>>>>> db81341a
## Testing

Run the unit test suite with:

```bash
pytest
```

## License

MIT<|MERGE_RESOLUTION|>--- conflicted
+++ resolved
@@ -21,21 +21,6 @@
    pip install -e .[dev]
    ```
 
-<<<<<<< HEAD
-   > **Note:** If you manage runtimes with [`mise`](https://mise.jdx.dev/) and the
-   > precompiled Python download fails (for example with
-   > `mise error decoding response body`), instruct mise to build Python from
-   > source instead:
-   >
-   > ```bash
-   > mise settings set python_compile 1
-   > mise use -g python@3.11
-   > ```
-   >
-   > Building takes longer, but sidesteps transient CDN download issues.
-
-=======
->>>>>>> db81341a
 4. Copy `.env.example` to `.env` and fill in the credentials:
 
    ```bash
@@ -50,7 +35,6 @@
 
 6. Expose the port to Slack (e.g. with ngrok) and update your Slack app's event and command request URLs to point to `/slack/events` and `/slack/commands` respectively.
 
-<<<<<<< HEAD
 ## Deploying to Fly.io
 
 Slackline ships with a production-ready `Dockerfile` and `fly.toml` that target Fly.io. Adjust the `app` name and `primary_region` in `fly.toml` to match your Fly organization, then deploy:
@@ -81,8 +65,6 @@
 
 Fly will build the Docker image, run the container on port `8080`, and mount the persistent volume at `/data` (matching the default `SLACKLINE_DB` value in `fly.toml`). Update the Slack app's event and command URLs to point to your Fly app's hostname under `/slack/events` and `/slack/commands`.
 
-=======
->>>>>>> db81341a
 ## Configuration
 
 Slackline reads configuration from environment variables:
@@ -93,14 +75,11 @@
 - `SLACKLINE_OFF_DAYS` – Comma-separated list of weekday numbers (0=Monday … 6=Sunday) that do not require a post. Example: `5,6` to skip weekends.
 - `SLACKLINE_TZ` – IANA timezone name used when interpreting message timestamps (defaults to `UTC`).
 
-<<<<<<< HEAD
 ## Slash commands
 
 - `/streak [@user]` – Shows the current streak for you (or the mentioned user) and highlights their personal best so far.
 - `/streak-leaderboard` – Lists the top streak holders for the current channel.
 
-=======
->>>>>>> db81341a
 ## Testing
 
 Run the unit test suite with:
